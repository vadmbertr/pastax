from __future__ import annotations

import equinox as eqx
import jax.numpy as jnp
from jaxtyping import Array, ArrayLike, Float
import numpy as np

from ..utils.geo import distance_on_earth, longitude_in_180_180_degrees
from ..utils.unit import Unit, UNIT
from ._state import State
<<<<<<< HEAD


def location_converter(x: Float[Array, "... 2"]) -> Float[Array, "... 2"]:
    x = jnp.asarray(x, dtype=float)
    return x.at[..., 1].set(longitude_in_180_180_degrees(x[..., 1]))
=======
from ._unitful import unit_converter
>>>>>>> b27096c1


class Location(State):
    """
    Class representing a geographical location with latitude and longitude.

    Attributes
    ----------
    _value : Float[Array, "... 2"]
        The latitude and longitude of the location.
    _unit : Dict[Unit, int | float]
        UNIT["°"].
    name : str
        "Location in [latitude, longitude]".

    Methods
    -------
    __init__(value, **_)
        Initializes the Location with given latitude and longitude.
    latitude
        Returns the latitude of the location.
    longitude
        Returns the longitude of the location.
    earth_distance(other)
        Computes the Earth distance between this location and another location.
    """

    _value: Float[Array, "... 2"] = eqx.field(converter=lambda x: jnp.asarray(x))

    def __init__(self, value: Float[Array, "... 2"], unit: Unit = UNIT["°"], **_):
        """
        Initializes the Location with given latitude and longitude.

        Parameters
        ----------
        value : Float[Array, "2"]
            The latitude and longitude of the location.
        unit : Unit | Dict[str, Unit], optional
            The unit of the displacement (default is unit.LatLonDegrees()).
        """
        if unit == unit_converter(UNIT["°"]):
            value = value.at[..., 1].set(longitude_in_180_180_degrees(value[..., 1]))
        
        super().__init__(value, unit=unit, name="Location in [latitude, longitude]")

    @property
    def latitude(self) -> State:
        """
        Returns the latitude of the location.

        Returns
        -------
        State
            The latitude of the location.
        """
        return State(self.value[..., 0], unit=UNIT["°"], name="Latitude")

    @property
    def longitude(self) -> State:
        """
        Returns the longitude of the location.

        Returns
        -------
        State
            The longitude of the location.
        """
        return State(self.value[..., 1], unit=UNIT["°"], name="Longitude")

    def distance_on_earth(self, other: Location) -> State:
        """
        Computes the distance in meters between this location and another location.

        Parameters
        ----------
        other : Location
            The other location to compute the distance to.

        Returns
        -------
        State
            The Earth distance in meters between the two locations.

        Notes
        -----
        This function uses the Haversine formula to compute the distance between two points on the Earth surface.
        """
        if not self.unit == unit_converter(UNIT["°"]) or not other.unit == unit_converter(UNIT["°"]):
            raise ValueError("Both locations must be in degrees.")

        return State(distance_on_earth(self.value, other.value), unit=UNIT["m"], name="Distance on Earth")


class Displacement(State):
    """
    Class representing a displacement with latitude and longitude components.

    Attributes
    ----------
    _value : Float[Array, "... 2"]
        The latitude and longitude components of the displacement.
    _unit : Dict[Unit, int | float]
        The unit of the displacement.
    name : str
        "Displacement in [latitude, longitude]".

    Methods
    -------
    __init__(value, unit)
        Initializes the Displacement with given latitude and longitude components and unit.
    latitude
        Returns the latitude component of the displacement.
    longitude
        Returns the longitude component of the displacement.
    """

    def __init__(self, value: Float[Array, "... 2"], unit: Unit = UNIT["°"], **_):
        """
        Initializes the Displacement with given latitude and longitude components and unit.

        Parameters
        ----------
        value : Float[Array, "2"]
            The latitude and longitude components of the displacement.
        unit : Unit | Dict[str, Unit], optional
            The unit of the displacement (default is unit.LatLonDegrees()).
        """
        super().__init__(value, unit=unit, name="Displacement in [latitude, longitude]")

    @property
    def latitude(self) -> State:
        """
        Returns the latitude component of the displacement.

        Returns
        -------
        State
            The latitude component of the displacement.
        """
        return State(self.value[..., 0], unit=self.unit, name="Displacement in latitude")
    
    @property
    def longitude(self) -> State:
        """
        Returns the longitude component of the displacement.

        Returns
        -------
        State
            The longitude component of the displacement.
        """
        return State(self.value[..., 1], unit=self.unit, name="Displacement in longitude")


class Time(State):
    """
    Class representing a time value.

    Attributes
    ----------
    _value : ArrayLike
        The time value.
    _unit : Dict[Unit, int | float]
        The unit of the time (default is unit.Seconds()).
    name : str
        "Time since epoch".

    Methods
    -------
    __init__(value, unit)
        Initializes the Time with given time value.
    to_datetime()
        Converts the time value to a numpy array of datetime64[s].
    """

    def __init__(self, value: ArrayLike, unit: Unit = UNIT["s"], **_):
        """
        Initializes the Time with given time value.

        Parameters
        ----------
        value : ArrayLike
            The time value.
        _unit : Unit | Dict[Unit, int | float], optional
            The unit of the time (default is unit.Seconds()).
        """
        super().__init__(value, unit=unit, name="Time since epoch")

    def to_datetime(self) -> np.ndarray:
        """
        Converts the time value to a numpy array of datetime64[s].

        Returns
        -------
        np.ndarray
            The time value as a numpy array of datetime64[s].
        """
        return np.asarray(self.value).astype("datetime64[s]")<|MERGE_RESOLUTION|>--- conflicted
+++ resolved
@@ -8,15 +8,7 @@
 from ..utils.geo import distance_on_earth, longitude_in_180_180_degrees
 from ..utils.unit import Unit, UNIT
 from ._state import State
-<<<<<<< HEAD
-
-
-def location_converter(x: Float[Array, "... 2"]) -> Float[Array, "... 2"]:
-    x = jnp.asarray(x, dtype=float)
-    return x.at[..., 1].set(longitude_in_180_180_degrees(x[..., 1]))
-=======
 from ._unitful import unit_converter
->>>>>>> b27096c1
 
 
 class Location(State):
@@ -44,7 +36,7 @@
         Computes the Earth distance between this location and another location.
     """
 
-    _value: Float[Array, "... 2"] = eqx.field(converter=lambda x: jnp.asarray(x))
+    _value: Float[Array, "... 2"] = eqx.field(converter=lambda x: jnp.asarray(x, dtype=float))
 
     def __init__(self, value: Float[Array, "... 2"], unit: Unit = UNIT["°"], **_):
         """
