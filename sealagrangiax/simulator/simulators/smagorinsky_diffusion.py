--- conflicted
+++ resolved
@@ -20,11 +20,11 @@
 
     Methods
     -------
-    _neighborhood(*variables, t, x, dataset)
+    _neighborhood(*variables, t, y, dataset)
         Restricts the dataset to a neighborhood around the given location and time.
-    _smagorinsky_coefficients(t, neighborhood)
+    _smagorinsky_coefficients(t, y, dataset)
         Computes the Smagorinsky coefficients.
-    _drift_term(t, y, dataset, neighborhood, smag_ds)
+    _drift_term(t, y, dataset, smag_ds)
         Computes the drift term of the Stochastic Differential Equation.
     _diffusion_term(y, smag_ds)
         Computes the diffusion term of the Stochastic Differential Equation.
@@ -68,15 +68,17 @@
 
         return neighborhood
 
-    def _smagorinsky_coefficients(self, t: Float[Scalar, ""], neighborhood: Dataset) -> Dataset:
-        """
-        Computes the Smagorinsky coefficients for the given fields.
+    def _smagorinsky_coefficients(self, t: Float[Scalar, ""], y: Float[Array, "2"], dataset: Dataset) -> Dataset:
+        """
+        Computes the Smagorinsky coefficients.
 
         Parameters
         ----------
         t : Float[Scalar, ""]
             The simulation time.
-        neighborhood : Dataset
+        y : Float[Array, "2"]
+            The current state (latitude and longitude).
+        dataset : Dataset
             The dataset containing the physical fields.
 
         Returns
@@ -86,8 +88,10 @@
 
         Notes
         -----
-        The physical fields are first interpolated in time and then spatial derivatives are computed using finite central difference.
-        """
+        The physical fields are first restricted to a small neighborhood, then interpolated in time and finally spatial derivatives are computed using finite central difference.
+        """
+        neighborhood = self._neighborhood("u", "v", t=t, y=y, dataset=dataset)
+
         u, v = neighborhood.interp_temporal("u", "v", time=t)  # "x_width x_width"
         dudx, dudy, dvdx, dvdy = spatial_derivative(
             u, v, dx=neighborhood.dx, dy=neighborhood.dy, is_land=neighborhood.is_land
@@ -114,7 +118,6 @@
         t: Float[Scalar, ""],
         y: Float[Array, "2"],
         dataset: Dataset,
-        neighborhood: Dataset,
         smag_ds: Dataset
     ) -> Float[Array, "2"]:
         """
@@ -128,8 +131,6 @@
             The current state (latitude and longitude).
         dataset : Dataset
             The dataset containing the physical fields.
-        neighborhood : Dataset
-            A smaller dataset containing the physical fields in the neighborhood.
         smag_ds : Dataset
             The dataset containing the Smagorinsky coefficients for the given fields.
 
@@ -143,13 +144,8 @@
         smag_k = jnp.squeeze(smag_ds.variables["smag_k"].values)  # "x_width-2 x_width-2"
 
         # $\mathbf{u}(t, \mathbf{X}(t))$ term
-<<<<<<< HEAD
-        u, v = neighborhood.interp_spatiotemporal("u", "v", time=t, latitude=latitude, longitude=longitude)  # °/s
+        u, v = dataset.interp_spatiotemporal("u", "v", time=t, latitude=latitude, longitude=longitude)
         vu = jnp.asarray([v, u], dtype=float)  # "2"
-=======
-        u, v = dataset.interp_spatiotemporal("u", "v", time=t, latitude=latitude, longitude=longitude)
-        vu = jnp.asarray([v, u])  # "2"
->>>>>>> b27096c1
 
         if smag_ds.is_spherical_mesh:
             longitude += 180
@@ -223,9 +219,9 @@
         dataset = args
 
         neighborhood = self._neighborhood("u", "v", t=t, y=y, dataset=dataset)
-        smag_ds = self._smagorinsky_coefficients(t, neighborhood)  # "1 x_width-2 x_width-2"
-
-        dlatlon_drift = self._drift_term(t, y, dataset, neighborhood, smag_ds)
+        smag_ds = self._smagorinsky_coefficients(t, y, dataset)  # "1 x_width-2 x_width-2"
+
+        dlatlon_drift = self._drift_term(t, y, dataset, smag_ds)
         dlatlon_diffusion = self._diffusion_term(y, smag_ds)
 
         dlatlon = jnp.column_stack([dlatlon_drift, dlatlon_diffusion])
