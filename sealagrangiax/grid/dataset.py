--- conflicted
+++ resolved
@@ -207,8 +207,11 @@
         lon = jax.lax.dynamic_slice_in_dim(self.coordinates.longitude.values, from_lon_i, x_width)
 
         return Dataset.from_arrays(
-            variables, t, lat, lon, interpolation_method="linear", 
-            is_spherical_mesh=self.is_spherical_mesh, is_uv_mps=self.is_uv_mps
+            variables, 
+            t, lat, lon, 
+            interpolation_method="linear", 
+            is_spherical_mesh=self.is_spherical_mesh, 
+            is_uv_mps=self.is_uv_mps
         )
 
     @classmethod
@@ -249,30 +252,6 @@
             A Dataset object containing the processed variables, land mask, grid spacing in 
             meters, cell area in square meters, and coordinates.
         """
-<<<<<<< HEAD
-        def convert_velocity_to_dps(
-                u_mps: Float[Array, "time lat lon"], 
-                v_mps: Float[Array, "time lat lon"]
-        ) -> Tuple[Float[Array, "time lat lon"], Float[Array, "time lat lon"]]:
-            vu_mps = jnp.stack((v_mps, u_mps), axis=-1)
-            original_shape = vu_mps.shape
-            vu_mps = vu_mps.reshape(vu_mps.shape[0], -1, 2)
-
-            _, lat_grid = jnp.meshgrid(longitude, latitude)
-            lat_grid = lat_grid.ravel()
-            
-            vu_dps = eqx.filter_vmap(lambda x: meters_to_degrees(x, lat_grid))(vu_mps)
-            vu_dps = vu_dps.reshape(original_shape)
-
-            return vu_dps[..., 1], vu_dps[..., 0]
-
-        def compute_cell_dlatlon(dright: Float[Array, "latlon-1"]) -> Float[Array, "latlon"]:
-            dcentered = (dright[1:] + dright[:-1]) / 2
-            dlatlon = jnp.pad(
-                dcentered,
-                1,
-                constant_values=((dright[0] - dcentered[0] / 2) * 2, (dright[-1] - dcentered[-1] / 2) * 2)
-=======
         def compute_cell_dlatlon(dright: Float[Array, "latlon-1"], axis: int) -> Float[Array, "latlon"]:
             if axis == 0:
                 dcentered = (dright[1:, :] + dright[:-1, :]) / 2
@@ -292,7 +271,6 @@
         if is_spherical_mesh:
             dlatlon = degrees_to_meters(
                 jnp.stack([dlat, jnp.zeros_like(dlat)], axis=-1), (latitude[:-1] + latitude[1:]) / 2
->>>>>>> b27096c1
             )
             dlat = dlatlon[:, 0]
             _, dlat = jnp.meshgrid(longitude, dlat)
@@ -331,22 +309,6 @@
             ) for variable_name, values in variables.items()
         )
 
-<<<<<<< HEAD
-        dlat = jnp.diff(latitude)  # °
-        dlon = jnp.diff(longitude)  # °
-
-        cell_dlat = compute_cell_dlatlon(dlat)  # °
-        cell_dlon = compute_cell_dlatlon(dlon)  # °
-
-        _, dlat = jnp.meshgrid(longitude, dlat)
-        dlon, _ = jnp.meshgrid(dlon, latitude)
-        _, cell_dlat = jnp.meshgrid(longitude, cell_dlat)
-        cell_dlon, _ = jnp.meshgrid(cell_dlon, latitude)
-
-        cell_area = cell_dlat * cell_dlon  # °^2
-
-=======
->>>>>>> b27096c1
         return cls(
             is_spherical_mesh=is_spherical_mesh,
             coordinates=coordinates,
